--- conflicted
+++ resolved
@@ -146,9 +146,8 @@
 opentelemetry = { version = "0.20", features = ["metrics"] }
 opentelemetry_sdk = { version = "0.20", features = ["metrics", "rt-tokio"] }
 opentelemetry-otlp = { version = "0.13", features = ["metrics"] }
-<<<<<<< HEAD
 opentelemetry-jaeger = { version = "0.19" } 
-=======
+
 
 [package]
 name = "squirrel"
@@ -157,5 +156,4 @@
 
 [dependencies]
 futures = "0.3"
-tokio = { version = "1.0", features = ["full"] } 
->>>>>>> 5d0c3680
+tokio = { version = "1.0", features = ["full"] } 